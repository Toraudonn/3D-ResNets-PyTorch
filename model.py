--- conflicted
+++ resolved
@@ -89,11 +89,7 @@
         assert opt.model_depth in [50]
 
         if opt.model_depth == 50:
-<<<<<<< HEAD
             model = wide_resnet.resnet50(
-=======
-            model = wide_resnet.wide_resnet50(
->>>>>>> 26632d53
                 n_classes=opt.n_classes,
                 shortcut_type=opt.resnet_shortcut,
                 k=opt.wide_resnet_k,
@@ -103,33 +99,21 @@
         assert opt.model_depth in [50, 101, 152]
 
         if opt.model_depth == 50:
-<<<<<<< HEAD
             model = resnext.resnext50(
-=======
-            model = resnext.resnet50(
->>>>>>> 26632d53
                 n_classes=opt.n_classes,
                 shortcut_type=opt.resnet_shortcut,
                 cardinality=opt.resnext_cardinality,
                 sample_size=opt.sample_size,
                 sample_duration=opt.sample_duration)
         elif opt.model_depth == 101:
-<<<<<<< HEAD
             model = resnext.resnext101(
-=======
-            model = resnext.resnet101(
->>>>>>> 26632d53
                 n_classes=opt.n_classes,
                 shortcut_type=opt.resnet_shortcut,
                 cardinality=opt.resnext_cardinality,
                 sample_size=opt.sample_size,
                 sample_duration=opt.sample_duration)
         elif opt.model_depth == 152:
-<<<<<<< HEAD
             model = resnext.resnext152(
-=======
-            model = resnext.resnet152(
->>>>>>> 26632d53
                 n_classes=opt.n_classes,
                 shortcut_type=opt.resnet_shortcut,
                 cardinality=opt.resnext_cardinality,
